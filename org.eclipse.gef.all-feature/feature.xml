<?xml version="1.0" encoding="UTF-8"?>
<!--
    Copyright (c) 2005, 2009 IBM Corporation and others.
    All rights reserved. This program and the accompanying materials
    are made available under the terms of the Eclipse Public License v1.0
    which accompanies this distribution, and is available at
    http://www.eclipse.org/legal/epl-v10.html
   
    Contributors:
        IBM Corporation - initial API and implementation
 -->
<feature
      id="org.eclipse.gef.all"
      label="%featureName"
<<<<<<< HEAD
      version="3.9.0.qualifier"
=======
      version="3.8.2.qualifier"
>>>>>>> 01054719
      provider-name="%providerName"
      plugin="org.eclipse.gef"
      image="eclipse_update_120.jpg">

   <description>
      %description
   </description>

   <copyright>
      %copyright
   </copyright>

   <license url="%licenseURL">
      %license
   </license>

   <url>
      <update label="%updateSiteName" url="http://download.eclipse.org/tools/gef/updates/releases/"/>
      <discovery label="%updateSiteName" url="http://download.eclipse.org/tools/gef/updates/releases/"/>
   </url>

   <includes
         id="org.eclipse.gef.sdk"
         version="0.0.0"/>

   <includes
         id="org.eclipse.zest.sdk"
         version="0.0.0"/>

   <includes
         id="org.eclipse.gef.examples"
         version="0.0.0"/>

</feature><|MERGE_RESOLUTION|>--- conflicted
+++ resolved
@@ -12,11 +12,7 @@
 <feature
       id="org.eclipse.gef.all"
       label="%featureName"
-<<<<<<< HEAD
-      version="3.9.0.qualifier"
-=======
-      version="3.8.2.qualifier"
->>>>>>> 01054719
+	  version="3.9.0.qualifier"
       provider-name="%providerName"
       plugin="org.eclipse.gef"
       image="eclipse_update_120.jpg">
